--- conflicted
+++ resolved
@@ -17,44 +17,12 @@
 )
 
 type Metrics struct {
-<<<<<<< HEAD
-	AllServicesDuration  metrics.Histogram
-	SomeServicesDuration metrics.Histogram
-	ApplyDuration        metrics.Histogram
-	PingDuration         metrics.Histogram
-=======
 	RequestDuration metrics.Histogram
->>>>>>> 25e24fa8
 }
 
 func NewMetrics() Metrics {
 	return Metrics{
-<<<<<<< HEAD
-		AllServicesDuration: prometheus.NewHistogramFrom(stdprometheus.HistogramOpts{
-			Namespace: "flux",
-			Subsystem: "platform",
-			Name:      "all_services_duration_seconds",
-			Help:      "AllServices method duration in seconds.",
-			Buckets:   stdprometheus.DefBuckets,
-		}, []string{"namespace", "success"}),
-		SomeServicesDuration: prometheus.NewHistogramFrom(stdprometheus.HistogramOpts{
-			Namespace: "flux",
-			Subsystem: "platform",
-			Name:      "some_services_duration_seconds",
-			Help:      "SomeServices method duration in seconds.",
-			Buckets:   stdprometheus.DefBuckets,
-		}, []string{"success"}),
-		ApplyDuration: prometheus.NewHistogramFrom(stdprometheus.HistogramOpts{
-			Namespace: "flux",
-			Subsystem: "platform",
-			Name:      "apply_duration_seconds",
-			Help:      "Apply method duration in seconds.",
-			Buckets:   stdprometheus.DefBuckets,
-		}, []string{"success"}),
-		PingDuration: prometheus.NewHistogramFrom(stdprometheus.HistogramOpts{
-=======
 		RequestDuration: prometheus.NewHistogramFrom(stdprometheus.HistogramOpts{
->>>>>>> 25e24fa8
 			Namespace: "flux",
 			Subsystem: "platform",
 			Name:      "request_duration_seconds",
@@ -95,14 +63,9 @@
 
 func (i *instrumentedPlatform) Apply(defs []ServiceDefinition) (err error) {
 	defer func(begin time.Time) {
-<<<<<<< HEAD
-		i.m.ApplyDuration.With(
-			"success", fmt.Sprint(err == nil),
-=======
 		i.m.RequestDuration.With(
-			LabelMethod, "Release",
+			LabelMethod, "Apply",
 			LabelSuccess, fmt.Sprint(err == nil),
->>>>>>> 25e24fa8
 		).Observe(time.Since(begin).Seconds())
 	}(time.Now())
 	return i.p.Apply(defs)
